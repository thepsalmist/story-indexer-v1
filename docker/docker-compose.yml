version: "3.8"



services:

  swarm-cronjob:
    image: crazymax/swarm-cronjob
    volumes:
      - "/var/run/docker.sock:/var/run/docker.sock"
    environment:
      - "LOG_LEVEL=info"
      - "LOG_JSON=false"
      - "TZ=GMT"
    deploy:
      placement:
        constraints:
          - node.role == manager

  rabbitmq:
    image: rabbitmq:3.11-management-alpine
    ports:
      - "56720:5672"
      - "15672:15672"
    volumes:
      - rabbitmq_data:/var/lib/rabbitmq
    environment:
      RABBITMQ_DEFAULT_USER: guest
      RABBITMQ_DEFAULT_PASS: guest
    networks:
<<<<<<< HEAD
      - story_indexer
=======
      - story-indexer
>>>>>>> 67a78d9b
    healthcheck:
      test: ["CMD", "rabbitmq-diagnostics", "ping"]
      interval: 30s
      timeout: 10s
      retries: 5

  elasticsearch-setup:
    image: docker.elastic.co/elasticsearch/elasticsearch:8.8.0
    user: root
    volumes:
      - elasticsearch_data:/usr/share/elasticsearch/data
      - elasticsearch_data_backup:/usr/share/elasticsearch/backup
    command: bash -c "chown -R elasticsearch:elasticsearch /usr/share/elasticsearch/data /usr/share/elasticsearch/backup"
    networks:
      - story_indexer


  elasticsearch:
    image: docker.elastic.co/elasticsearch/elasticsearch:8.8.0
    environment:
      - node.name=elasticsearch
      - cluster.name=mc_elasticsearch
      - discovery.seed_hosts=elasticsearch,elasticsearch_01,elasticsearch_02
      - cluster.initial_master_nodes=elasticsearch,elasticsearch_01,elasticsearch_02
      - bootstrap.memory_lock=true
      - ES_JAVA_OPTS=-Xms1g -Xmx1g
      - xpack.security.enabled=false
      - path.repo=/usr/share/elasticsearch/backup
    volumes:
      - elasticsearch_data:/usr/share/elasticsearch/data
      - elasticsearch_data_backup:/usr/share/elasticsearch/backup
    networks:
      - story_indexer
    ports:
      - 9200:9200
      - 9300:9300
    ulimits:
      memlock:
        soft: -1
        hard: -1

    healthcheck:
      test:
        [
          "CMD-SHELL",
          "curl --fail http://localhost:9200/_cluster/health || exit 1",
        ]
      interval: 30s
      timeout: 10s
      retries: 2

  elasticsearch_01:
    image: docker.elastic.co/elasticsearch/elasticsearch:8.8.0
    environment:
      - node.name=elasticsearch_01
      - cluster.name=mc_elasticsearch
      - discovery.seed_hosts=elasticsearch,elasticsearch_01,elasticsearch_02
      - cluster.initial_master_nodes=elasticsearch,elasticsearch_01,elasticsearch_02
      - bootstrap.memory_lock=true
      - ES_JAVA_OPTS=-Xms1g -Xmx1g
      - xpack.security.enabled=false
      - path.repo=/usr/share/elasticsearch/backup
    volumes:
      - elasticsearch_data_01:/usr/share/elasticsearch/data
      - elasticsearch_data_backup:/usr/share/elasticsearch/backup
    ports:
      - 9201:9200
      - 9301:9300
    networks:
<<<<<<< HEAD
      - story_indexer
    ulimits:
      memlock:
        soft: -1
        hard: -1
=======
      - story-indexer
>>>>>>> 67a78d9b
    healthcheck:
      test:
        [
          "CMD-SHELL",
          "curl --fail http://localhost:9200/_cluster/health || exit 1",
        ]
      interval: 30s
      timeout: 10s
      retries: 2

<<<<<<< HEAD
  elasticsearch_02:
    image: docker.elastic.co/elasticsearch/elasticsearch:8.8.0
    environment:
      - node.name=elasticsearch_02
      - cluster.name=mc_elasticsearch
      - bootstrap.memory_lock=true
      - discovery.seed_hosts=elasticsearch,elasticsearch_01,elasticsearch_02
      - cluster.initial_master_nodes=elasticsearch,elasticsearch_01,elasticsearch_02
      - ES_JAVA_OPTS=-Xms1g -Xmx1g
      - xpack.security.enabled=false
      - path.repo=/usr/share/elasticsearch/backup
    volumes:
      - elasticsearch_data_02:/usr/share/elasticsearch/data
      - elasticsearch_data_backup:/usr/share/elasticsearch/backup
    ports:
      - 9202:9200
      - 9302:9300
    networks:
      - story_indexer
    ulimits:
      memlock:
        soft: -1
        hard: -1
    healthcheck:
      test:
        [
          "CMD-SHELL",
          "curl --fail http://localhost:9200/_cluster/health || exit 1",
        ]
      interval: 30s
      timeout: 10s
      retries: 5

  common_worker:
    <<: &common_worker
      build:
        context: ..
        dockerfile: docker/Dockerfile
      environment:
        - RABBITMQ_URL=amqp://rabbitmq:5672
        - RUN=${RUN}
        - RUN_ON_START=1
      networks:
        - story_indexer
      volumes:
        - ../indexer:/app/indexer
      depends_on:
        rabbitmq:
          condition: service_healthy
=======
  common_worker: &common_worker
    #Pushing to a local registry for now, while in dev loop.
    image: localhost:5000/common_worker
    build:
      context: ..
      dockerfile: docker/Dockerfile
    environment:
      RABBITMQ_URL: &RABBITMQ_URL_ amqp://rabbitmq:5672/?connection_attempts=10&retry_delay=5
      RUN: ${RUN}
      STATSD_REALM: &STATSD_REALM_ pgulley
      STORY_FACTORY: &STORY_FACTORY_ "BaseStory"
    networks:
      - story-indexer
    restart:
        "no"
    volumes:
        - worker_data:/app/data/


  pipeline_configurator:
    <<: *common_worker
    environment:
       RUN: configure-pipeline
       ARGS: "configure"
       RABBITMQ_URL: *RABBITMQ_URL_
       STATSD_URL: statsd://stats.tarbell.mediacloud.org
       STATSD_REALM: *STATSD_REALM_
    restart:
        "on-failure"
>>>>>>> 67a78d9b

  fetch_worker:
    <<: *common_worker
    environment:
<<<<<<< HEAD
      - RUN=fetch-worker
      - RABBITMQ_URL=amqp://rabbitmq:5672
      - STATSD_URL=statsd://stats.tarbell.mediacloud.org

    networks:
      - story_indexer
=======
      RUN: fetcher
      ARGS: "--log-level=info --yesterday --batch-index={{.Task.Slot}} --sample-size=1000"
      FETCHER_NUM_BATCHES: &NUM_BATCHES 10
      RABBITMQ_URL: *RABBITMQ_URL_
      STATSD_URL: statsd://stats.tarbell.mediacloud.org
      STATSD_REALM: *STATSD_REALM_
      STORY_FACTORY: *STORY_FACTORY_
    restart:
        "on-failure"
    deploy:
      labels:
         swarm.cronjob.enable: "true"
         swarm.cronjob.schedule: "*/10 * * * *"
         swarm.cronjob.replicas: *NUM_BATCHES
      replicas: *NUM_BATCHES

>>>>>>> 67a78d9b

  parser_worker:
    <<: *common_worker
    environment:
<<<<<<< HEAD
      - RUN=parser
      - RABBITMQ_URL=amqp://rabbitmq:5672
      - STATSD_URL=statsd://stats.tarbell.mediacloud.org
    networks:
      - story_indexer
=======
      RUN: parser
      RABBITMQ_URL: *RABBITMQ_URL_
      STATSD_URL: statsd://stats.tarbell.mediacloud.org
      STATSD_REALM: *STATSD_REALM_
      STORY_FACTORY: *STORY_FACTORY_
    restart:
        "on-failure"
>>>>>>> 67a78d9b

  importer_worker:
    <<: *common_worker
    depends_on:
      elasticsearch:
        condition: service_healthy
    networks:
      - story_indexer
    environment:
<<<<<<< HEAD
      - RUN=importer
      - RABBITMQ_URL=amqp://rabbitmq:5672
      - ELASTICSEARCH_HOST=http://elasticsearch:9200
      - ELASTICSEARCH_INDEX_NAME=mediacloud_search_text
      - STATSD_URL=statsd://stats.tarbell.mediacloud.org

volumes:
  elasticsearch_data:
  elasticsearch_data_01:
  elasticsearch_data_02:
  rabbitmq_data:
  elasticsearch_data_backup:
  
networks:
  story_indexer:
    name: story_indexer
    external: true
=======
      RUN: importer
      RABBITMQ_URL: *RABBITMQ_URL_
      ELASTICSEARCH_HOST: http://elasticsearch:9200/
      ELASTICSEARCH_INDEX_NAME: mediacloud_search_text
      STATSD_URL: statsd://stats.tarbell.mediacloud.org
      STATSD_REALM: *STATSD_REALM_
      STORY_FACTORY: *STORY_FACTORY_
    networks:
      - story-indexer
    restart:
        "on-failure"


volumes:
  elasticsearch_data:
  #Neccesary for diskstory, ideally not used
  worker_data:

networks:
  story-indexer:
    driver: overlay
>>>>>>> 67a78d9b
<|MERGE_RESOLUTION|>--- conflicted
+++ resolved
@@ -1,6 +1,4 @@
 version: "3.8"
-
-
 
 services:
 
@@ -28,11 +26,8 @@
       RABBITMQ_DEFAULT_USER: guest
       RABBITMQ_DEFAULT_PASS: guest
     networks:
-<<<<<<< HEAD
-      - story_indexer
-=======
-      - story-indexer
->>>>>>> 67a78d9b
+      - story_indexer
+      - story-indexer
     healthcheck:
       test: ["CMD", "rabbitmq-diagnostics", "ping"]
       interval: 30s
@@ -102,15 +97,12 @@
       - 9201:9200
       - 9301:9300
     networks:
-<<<<<<< HEAD
       - story_indexer
     ulimits:
       memlock:
         soft: -1
         hard: -1
-=======
-      - story-indexer
->>>>>>> 67a78d9b
+      - story-indexer
     healthcheck:
       test:
         [
@@ -121,7 +113,6 @@
       timeout: 10s
       retries: 2
 
-<<<<<<< HEAD
   elasticsearch_02:
     image: docker.elastic.co/elasticsearch/elasticsearch:8.8.0
     environment:
@@ -171,7 +162,7 @@
       depends_on:
         rabbitmq:
           condition: service_healthy
-=======
+
   common_worker: &common_worker
     #Pushing to a local registry for now, while in dev loop.
     image: localhost:5000/common_worker
@@ -201,19 +192,10 @@
        STATSD_REALM: *STATSD_REALM_
     restart:
         "on-failure"
->>>>>>> 67a78d9b
 
   fetch_worker:
     <<: *common_worker
     environment:
-<<<<<<< HEAD
-      - RUN=fetch-worker
-      - RABBITMQ_URL=amqp://rabbitmq:5672
-      - STATSD_URL=statsd://stats.tarbell.mediacloud.org
-
-    networks:
-      - story_indexer
-=======
       RUN: fetcher
       ARGS: "--log-level=info --yesterday --batch-index={{.Task.Slot}} --sample-size=1000"
       FETCHER_NUM_BATCHES: &NUM_BATCHES 10
@@ -230,18 +212,10 @@
          swarm.cronjob.replicas: *NUM_BATCHES
       replicas: *NUM_BATCHES
 
->>>>>>> 67a78d9b
 
   parser_worker:
     <<: *common_worker
     environment:
-<<<<<<< HEAD
-      - RUN=parser
-      - RABBITMQ_URL=amqp://rabbitmq:5672
-      - STATSD_URL=statsd://stats.tarbell.mediacloud.org
-    networks:
-      - story_indexer
-=======
       RUN: parser
       RABBITMQ_URL: *RABBITMQ_URL_
       STATSD_URL: statsd://stats.tarbell.mediacloud.org
@@ -249,7 +223,6 @@
       STORY_FACTORY: *STORY_FACTORY_
     restart:
         "on-failure"
->>>>>>> 67a78d9b
 
   importer_worker:
     <<: *common_worker
@@ -259,25 +232,6 @@
     networks:
       - story_indexer
     environment:
-<<<<<<< HEAD
-      - RUN=importer
-      - RABBITMQ_URL=amqp://rabbitmq:5672
-      - ELASTICSEARCH_HOST=http://elasticsearch:9200
-      - ELASTICSEARCH_INDEX_NAME=mediacloud_search_text
-      - STATSD_URL=statsd://stats.tarbell.mediacloud.org
-
-volumes:
-  elasticsearch_data:
-  elasticsearch_data_01:
-  elasticsearch_data_02:
-  rabbitmq_data:
-  elasticsearch_data_backup:
-  
-networks:
-  story_indexer:
-    name: story_indexer
-    external: true
-=======
       RUN: importer
       RABBITMQ_URL: *RABBITMQ_URL_
       ELASTICSEARCH_HOST: http://elasticsearch:9200/
@@ -293,10 +247,13 @@
 
 volumes:
   elasticsearch_data:
-  #Neccesary for diskstory, ideally not used
+  elasticsearch_data_01:
+  elasticsearch_data_02:
+  rabbitmq_data:
+  elasticsearch_data_backup:
+    #Neccesary for diskstory, ideally not used
   worker_data:
 
 networks:
   story-indexer:
-    driver: overlay
->>>>>>> 67a78d9b
+    driver: overlay